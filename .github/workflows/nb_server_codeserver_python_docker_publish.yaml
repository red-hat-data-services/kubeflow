--- conflicted
+++ resolved
@@ -9,21 +9,10 @@
       - components/example-notebook-servers/codeserver/**
       - components/example-notebook-servers/base/**
       - releasing/version/VERSION
-<<<<<<< HEAD
-  pull_request:
-    branches:
-      - master
-      - v*-branch
-    paths:
-      - components/example-notebook-servers/codeserver-python/**
-      - components/example-notebook-servers/codeserver/**
-      - components/example-notebook-servers/base/**
-=======
 
 env:
   DOCKER_USER: kubeflownotebookswg
   REGISTRY: kubeflownotebookswg
->>>>>>> 989c0afb
 
 jobs:
   push_to_registry:
@@ -49,13 +38,6 @@
     - name: Build and push Notebook Server images
       run: |
         cd components/example-notebook-servers/
-<<<<<<< HEAD
-        export TAG=$(git describe --tags --always --dirty)
-        make docker-build -C codeserver-python TAG=${TAG}
-
-    - name: Push Notebook Server images via their Makefile
-      if: github.event_name == 'push'
-=======
         make docker-build -C codeserver-python 
         make docker-push -C codeserver-python
 
@@ -70,27 +52,8 @@
     - name: Build and push Notebook Server images on Version change
       id: version
       if: steps.filter.outputs.version == 'true'
->>>>>>> 989c0afb
       run: |
         export TAG=$(cat releasing/version/VERSION)
         cd components/example-notebook-servers/
-<<<<<<< HEAD
-        export TAG=$(git describe --tags --always --dirty)
-        export REGISTRY=kubeflownotebookswg
-        docker tag codeserver-python:${TAG} ${REGISTRY}/codeserver-python:${TAG}
-        docker push ${REGISTRY}/codeserver-python:${TAG}
-
-    - name: Push Notebook Server images via their Makefile on Version change
-      id: version
-      if: github.event_name == 'push' && steps.filter.outputs.version == 'true'
-      run: |
-        export TAG=$(cat releasing/version/VERSION)
-        cd components/example-notebook-servers/
-        make docker-build -C codeserver-python TAG=${TAG}
-        export REGISTRY=kubeflownotebookswg
-        docker tag codeserver-python:${TAG} ${REGISTRY}/codeserver-python:${TAG}
-        docker push ${REGISTRY}/codeserver-python:${TAG}
-=======
         make docker-build -C codeserver-python
-        make docker-push -C codeserver-python
->>>>>>> 989c0afb
+        make docker-push -C codeserver-python
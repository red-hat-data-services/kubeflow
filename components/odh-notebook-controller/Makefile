
# Image URL to use all building/pushing image targets
IMG ?= quay.io/opendatahub/odh-notebook-controller
TAG ?= $(shell git describe --tags --always)

KF_IMG ?= quay.io/opendatahub/kubeflow-notebook-controller
<<<<<<< HEAD
KF_TAG ?= 1.9-fa442a1
=======
KF_TAG ?= main-7986030
>>>>>>> 130d7581

CONTAINER_ENGINE ?= podman

# ENVTEST_K8S_VERSION refers to the version of kubebuilder assets to be downloaded by envtest binary.
ENVTEST_K8S_VERSION = 1.23

# Kubernetes configuration
K8S_NAMESPACE ?= odh-notebook-controller-system

# Webhook configuration
WEBHOOK_PORT = 8443
WEBHOOK_CERT_DIR = /tmp/k8s-webhook-server/serving-certs

# E2E tests additional flags
E2E_TEST_FLAGS = "--skip-deletion=false" # See README.md

# Get the currently used golang install path (in GOPATH/bin, unless GOBIN is set).
ifeq (,$(shell go env GOBIN))
GOBIN=$(shell go env GOPATH)/bin
else
GOBIN=$(shell go env GOBIN)
endif

# Setting SHELL to bash allows bash commands to be executed by recipes.
# This is a requirement for 'setup-envtest.sh' in the test target.
# Options are set to exit when a recipe line exits non-zero or a piped command fails.
SHELL = /usr/bin/env bash -o pipefail
.SHELLFLAGS = -ec

.PHONY: all
all: build

##@ General

# The help target prints out all targets with their descriptions organized
# beneath their categories. The categories are represented by '##@' and the
# target descriptions by '##'. The awk commands is responsible for reading the
# entire set of makefiles included in this invocation, looking for lines of the
# file as xyz: ## something, and then pretty-format the target and help. Then,
# if there's a line with ##@ something, that gets pretty-printed as a category.
# More info on the usage of ANSI control characters for terminal formatting:
# https://en.wikipedia.org/wiki/ANSI_escape_code#SGR_parameters
# More info on the awk command:
# http://linuxcommand.org/lc3_adv_awk.php

.PHONY: help
help: ## Display this help.
	@awk 'BEGIN {FS = ":.*##"; printf "\nUsage:\n  make \033[36m<target>\033[0m\n"} /^[a-zA-Z_0-9-]+:.*?##/ { printf "  \033[36m%-15s\033[0m %s\n", $$1, $$2 } /^##@/ { printf "\n\033[1m%s\033[0m\n", substr($$0, 5) } ' $(MAKEFILE_LIST)

##@ Development

.PHONY: manifests
manifests: controller-gen ## Generate WebhookConfiguration, ClusterRole and CustomResourceDefinition objects.
	$(CONTROLLER_GEN) rbac:roleName=manager-role crd webhook paths="./..." output:crd:artifacts:config=config/crd/bases

external-manifests: controller-gen ## Generate CustomResourceDefinition objects for 3rd party APIs.
    # Openshift CRDs
	go get github.com/openshift/api
	$(CONTROLLER_GEN) crd \
		paths=${GOPATH}/pkg/mod/github.com/openshift/api@v3.9.0+incompatible/route/v1 \
		output:crd:artifacts:config=config/crd/external
    # Kubeflow CRDS
	$(KUSTOMIZE) build ../notebook-controller/config/crd > config/crd/external/kubeflow.org_notebooks.yaml

.PHONY: license
license: ## Generate third-party license
	go list -m all | cut -d ' ' -f 1 > ./third_party/dep.txt
	cd ./third_party && python3 ./concatenate_license.py --output=./license.txt

.PHONY: generate
generate: controller-gen ## Generate code containing DeepCopy, DeepCopyInto, and DeepCopyObject method implementations.
	$(CONTROLLER_GEN) object:headerFile="hack/boilerplate.go.txt" paths="./..."

.PHONY: fmt
fmt: ## Run go fmt against code.
	go fmt ./...

.PHONY: vet
vet: ## Run go vet against code.
	go vet ./...

.PHONY: test
test: manifests generate fmt vet envtest ## Run tests.
	ACK_GINKGO_DEPRECATIONS=1.16.5 \
	KUBEBUILDER_ASSETS="$(shell $(ENVTEST) use $(ENVTEST_K8S_VERSION) -p path)" \
		go test ./controllers/... -ginkgo.v -ginkgo.progress -test.v -coverprofile cover.out

##@ Build

.PHONY: build
build: generate fmt vet ## Build manager binary.
	go build -o bin/manager main.go

.PHONY: run
run: manifests generate fmt vet certificates ktunnel ## Run a controller from your host.
	$(KTUNNEL) inject deployment odh-notebook-controller-ktunnel \
		$(WEBHOOK_PORT) --eject=false --namespace $(K8S_NAMESPACE) &
	go run ./main.go

.PHONY: docker-build
docker-build: test ## Build docker image with the manager.
	cd ../ && ${CONTAINER_ENGINE} build . -t ${IMG}:${TAG} -f odh-notebook-controller/Dockerfile

.PHONY: docker-push
docker-push: ## Push docker image with the manager.
	${CONTAINER_ENGINE} push ${IMG}:${TAG}

.PHONY: image
image: docker-build docker-push ## Build and push docker image with the manager.

##@ Deployment

ifndef ignore-not-found
  ignore-not-found = false
endif

.PHONY: setup-kf
setup-kf: kustomize ## Replace Kustomize manifests with your environment configuration.
	sed -i'' -e 's,namespace: .*,namespace: '"${K8S_NAMESPACE}"',' \
		../notebook-controller/config/overlays/openshift/kustomization.yaml
	sed -i'' -e 's,newName: .*,newName: '"${KF_IMG}"',' \
		../notebook-controller/config/overlays/openshift/kustomization.yaml
	sed -i'' -e 's,newTag: .*,newTag: '"${KF_TAG}"',' \
 	../notebook-controller/config/overlays/openshift/kustomization.yaml

.PHONY: setup
setup: manifests kustomize ## Replace Kustomize manifests with your environment configuration.
	sed -i'' -e 's,namespace: .*,namespace: '"${K8S_NAMESPACE}"',' ./config/default/kustomization.yaml
	sed -i'' -e 's,newName: .*,newName: '"${IMG}"',' ./config/base/kustomization.yaml
	sed -i'' -e 's,newTag: .*,newTag: '"${TAG}"',' ./config/base/kustomization.yaml

.PHONY: setup-service-mesh
setup-service-mesh: kustomize ## Replace Kustomize manifests with your environment configuration.
	sed -i'' -e 's,namespace: .*,namespace: '"${K8S_NAMESPACE}"',' \
			../notebook-controller/config/overlays/standalone-service-mesh/smm.yaml
	sed -i'' -e 's,namespace: .*,namespace: '"${K8S_NAMESPACE}"',' \
		../notebook-controller/config/overlays/standalone-service-mesh/kustomization.yaml
	sed -i'' -e 's,ISTIO_GATEWAY=.*,ISTIO_GATEWAY='"${K8S_NAMESPACE}/odh-gateway"',' \
    		../notebook-controller/config/overlays/standalone-service-mesh/kustomization.yaml
	sed -i'' -e 's,newName: .*,newName: '"${KF_IMG}"',' \
		../notebook-controller/config/overlays/standalone-service-mesh/kustomization.yaml
	sed -i'' -e 's,newTag: .*,newTag: '"${KF_TAG}"',' \
	../notebook-controller/config/overlays/standalone-service-mesh/kustomization.yaml
	sed -i'' -e 's,host: .*,host: opendatahub.'"$(shell kubectl get ingress.config.openshift.io cluster -o 'jsonpath={.spec.domain}')"',' \
    	../notebook-controller/config/overlays/standalone-service-mesh/gateway-route.yaml

.PHONY: deploy-service-mesh
deploy-service-mesh: ## Deploy Service Mesh to the Openshift cluster.
	./e2e/scripts/install-ossm-release.sh install-operators
	./e2e/scripts/install-ossm-release.sh install-smcp

.PHONY: undeploy-service-mesh
undeploy-service-mesh: ## Undeploy Service Mesh and related operators
	./e2e/scripts/install-ossm-release.sh delete-smcp
	./e2e/scripts/install-ossm-release.sh delete-operators

.PHONY: deploy-kf
deploy-kf: setup-kf ## Deploy kubeflow controller to the Openshift cluster.
	$(KUSTOMIZE) build ../notebook-controller/config/overlays/openshift | oc apply -f -

.PHONY: deploy
deploy: setup deploy-kf ## Deploy controller to the Openshift cluster.
	$(KUSTOMIZE) build config/base | oc apply -f -

.PHONY: deploy-with-mesh
deploy-with-mesh: setup-service-mesh deploy
	$(KUSTOMIZE) build ../notebook-controller/config/overlays/standalone-service-mesh | oc apply -f -

.PHONY: undeploy-with-mesh
undeploy-with-mesh: setup-service-mesh undeploy
	$(KUSTOMIZE) build ../notebook-controller/config/overlays/standalone-service-mesh | oc delete --ignore-not-found=true -f -

.PHONY: deploy-dev
deploy-dev: setup deploy-kf ## Deploy controller to the Openshift cluster.
	$(KUSTOMIZE) build config/development | oc apply -f -

.PHONY: certificates
certificates: ## Extract webhook certificates generated by the Openshift CA.
	mkdir -p $(WEBHOOK_CERT_DIR)
	oc get secret odh-notebook-controller-webhook-cert \
		-o go-template='{{index .data "tls.crt" | base64decode }}' > $(WEBHOOK_CERT_DIR)/tls.crt
	oc get secret odh-notebook-controller-webhook-cert \
		-o go-template='{{index .data "tls.key" | base64decode }}' > $(WEBHOOK_CERT_DIR)/tls.key

.PHONY: undeploy-kf
undeploy-kf: setup-kf ## Undeploy kubeflow controller from the Openshift cluster.
	$(KUSTOMIZE) build ../notebook-controller/config/overlays/openshift | oc delete --ignore-not-found=true -f -

.PHONY: undeploy
undeploy: setup undeploy-kf ## Undeploy controller from the Openshift cluster.
	$(KUSTOMIZE) build config/base | oc delete --ignore-not-found=true -f -

.PHONY: undeploy-dev
undeploy-dev: setup undeploy-kf ## Undeploy controller from the Openshift cluster.
	$(KUSTOMIZE) build config/development | oc delete --ignore-not-found=true -f -

e2e-test-%:
	$(eval deploymentMode:=$(subst e2e-test-,,$@))
	go test ./e2e/ -run ^TestE2ENotebookController -v \
		--nb-namespace=$(K8S_NAMESPACE) \
		--deploymentMode=$(deploymentMode) \
		${E2E_TEST_FLAGS}

.PHONY: e2e-test
e2e-test: e2e-test-oauth ## Run e2e tests for the controller with oauth proxy

.PHONY: run-ci-e2e-tests
run-ci-e2e-tests:
	bash ./run-e2e-test.sh

.PHONY: run-ci-e2e-tests-service-mesh
run-ci-e2e-service-mesh-tests:
	bash ./run-e2e-test-service-mesh.sh

##@ Build Dependencies

## Location to install dependencies to
LOCALBIN ?= $(shell pwd)/bin
$(LOCALBIN): ## Ensure that the directory exists
	mkdir -p $(LOCALBIN)

CONTROLLER_GEN = $(LOCALBIN)/controller-gen
.PHONY: controller-gen
controller-gen: ## Download controller-gen locally if necessary.
	GOBIN=$(LOCALBIN) go install sigs.k8s.io/controller-tools/cmd/controller-gen@v0.16.3

KUSTOMIZE = $(LOCALBIN)/kustomize
.PHONY: kustomize
kustomize: ## Download kustomize locally if necessary.
	GOBIN=$(LOCALBIN) go install sigs.k8s.io/kustomize/v3/cmd/kustomize@v5.0.2

ENVTEST = $(LOCALBIN)/setup-envtest
.PHONY: envtest
envtest: ## Download setup-envtest locally if necessary.
	GOBIN=$(LOCALBIN) go install sigs.k8s.io/controller-runtime/tools/setup-envtest@v0.0.0-20240923090159-236e448db12c

KTUNNEL = $(LOCALBIN)/ktunnel
.PHONY: ktunnel
ktunnel: ## Download ktunnel locally if necessary.
	GOBIN=$(LOCALBIN) go install github.com/omrikiei/ktunnel@v1.4.8<|MERGE_RESOLUTION|>--- conflicted
+++ resolved
@@ -4,11 +4,7 @@
 TAG ?= $(shell git describe --tags --always)
 
 KF_IMG ?= quay.io/opendatahub/kubeflow-notebook-controller
-<<<<<<< HEAD
 KF_TAG ?= 1.9-fa442a1
-=======
-KF_TAG ?= main-7986030
->>>>>>> 130d7581
 
 CONTAINER_ENGINE ?= podman
 

apiVersion: kustomize.config.k8s.io/v1beta1
kind: Kustomization
namespace: kubeflow
resources:
- ../../base
- service.yaml
- virtual-service.yaml
- authorizationpolicy.yaml

commonLabels:
  kustomize.component: profiles

patchesStrategicMerge:
- patches/kfam.yaml
- patches/remove-namespace.yaml

configurations:
- params.yaml

vars:
- name: PROFILES_NAMESPACE
  fieldref:
    fieldpath: metadata.namespace
  objref:
    name: profiles-kfam
    kind: Service
    apiVersion: v1

images:
- name: docker.io/kubeflownotebookswg/kfam
<<<<<<< HEAD
  newTag: v1.6.1
=======
  newName: docker.io/kubeflownotebookswg/kfam
  newTag: v1.7.0
>>>>>>> 989c0afb
<|MERGE_RESOLUTION|>--- conflicted
+++ resolved
@@ -28,9 +28,5 @@
 
 images:
 - name: docker.io/kubeflownotebookswg/kfam
-<<<<<<< HEAD
-  newTag: v1.6.1
-=======
   newName: docker.io/kubeflownotebookswg/kfam
-  newTag: v1.7.0
->>>>>>> 989c0afb
+  newTag: v1.7.0